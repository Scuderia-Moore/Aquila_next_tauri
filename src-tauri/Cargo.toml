[package]
name = "tauri-nextjs-template"
version = "0.1.0"
description = "A Tauri App"
authors = ["you"]
edition = "2021"

# See more keys and their definitions at https://doc.rust-lang.org/cargo/reference/manifest.html

[lib]
# The `_lib` suffix may seem redundant but it is necessary
# to make the lib name unique and wouldn't conflict with the bin name.
# This seems to be only an issue on Windows, see https://github.com/rust-lang/cargo/issues/8519
name = "tauri_nextjs_template_2_lib"
crate-type = ["staticlib", "cdylib", "rlib"]

[build-dependencies]
tauri-build = { version = "2", features = [] }

[dependencies]
<<<<<<< HEAD
tauri = { version = "2", features = [] }
tauri-plugin-opener = "2"
serde = { version = "1", features = ["derive"] }
serde_json = "1"
=======
serde_json = "1.0"
serde = { version = "1.0", features = ["derive"] }
tauri = { version = "1.8", features = ["api-all"] }

[features]
# by default Tauri runs in production mode
# when `tauri dev` runs it is executed with `cargo run --no-default-features` if `devPath` is an URL
default = [ "custom-protocol" ]
# this feature is used used for production builds where `devPath` points to the filesystem
# DO NOT remove this
custom-protocol = [ "tauri/custom-protocol" ]
>>>>>>> 5a39622b
<|MERGE_RESOLUTION|>--- conflicted
+++ resolved
@@ -11,22 +11,16 @@
 # The `_lib` suffix may seem redundant but it is necessary
 # to make the lib name unique and wouldn't conflict with the bin name.
 # This seems to be only an issue on Windows, see https://github.com/rust-lang/cargo/issues/8519
-name = "tauri_nextjs_template_2_lib"
+name = "tauri_nextjs_template_lib"
 crate-type = ["staticlib", "cdylib", "rlib"]
 
 [build-dependencies]
 tauri-build = { version = "2", features = [] }
 
 [dependencies]
-<<<<<<< HEAD
-tauri = { version = "2", features = [] }
-tauri-plugin-opener = "2"
-serde = { version = "1", features = ["derive"] }
-serde_json = "1"
-=======
 serde_json = "1.0"
 serde = { version = "1.0", features = ["derive"] }
-tauri = { version = "1.8", features = ["api-all"] }
+tauri = { version = "1.7", features = ["api-all"] }
 
 [features]
 # by default Tauri runs in production mode
@@ -34,5 +28,4 @@
 default = [ "custom-protocol" ]
 # this feature is used used for production builds where `devPath` points to the filesystem
 # DO NOT remove this
-custom-protocol = [ "tauri/custom-protocol" ]
->>>>>>> 5a39622b
+custom-protocol = [ "tauri/custom-protocol" ]